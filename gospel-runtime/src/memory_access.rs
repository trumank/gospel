use std::cmp::{Ordering};
use std::hash::{Hash, Hasher};
use std::ops::{Add, Deref, DerefMut, Sub};
use std::ptr::{slice_from_raw_parts, slice_from_raw_parts_mut};
use std::sync::Arc;
use anyhow::anyhow;
use paste::paste;
use gospel_typelib::type_model::{TargetArchitecture, TargetOperatingSystem};

/// Describes possible endianness of the data
#[derive(Debug, Copy, Clone, PartialEq, Eq, Hash)]
pub enum DataEndianness {
    LittleEndian,
    BigEndian,
}
macro_rules! impl_endian_aware_type {
    ($data_type: ident) => {
        paste! {
            pub fn [<$data_type _from_bytes>](self, bytes: [u8; size_of::<$data_type>()]) -> $data_type {
                match self {
                    DataEndianness::LittleEndian => $data_type::from_le_bytes(bytes),
                    DataEndianness::BigEndian => $data_type::from_be_bytes(bytes),
                }
            }
            pub fn [<$data_type _to_bytes>](self, value: $data_type) -> [u8; size_of::<$data_type>()] {
                match self {
                    DataEndianness::LittleEndian => value.to_le_bytes(),
                    DataEndianness::BigEndian => value.to_be_bytes(),
                }
            }
            pub fn [<$data_type _array_from_bytes>](self, bytes: &[u8], data: &mut [$data_type]) {
                assert_eq!(bytes.len(), data.len() * size_of::<$data_type>());
                if DataEndianness::host_endianness() == self {
                    // If endianness is the same between the host and the target, we can just transmute bytes
                    data.copy_from_slice(unsafe { &*slice_from_raw_parts(bytes.as_ptr() as *const $data_type, data.len()) })
                } else {
                    // Endianness flip is necessary
                    for data_index in 0..data.len() {
                        let start_index = data_index * size_of::<$data_type>();
                        let bytes_slice = &bytes[start_index..(start_index + size_of::<$data_type>())];
                        let mut conversion_buffer: [u8; size_of::<$data_type>()] = [0; size_of::<$data_type>()];
                        conversion_buffer.copy_from_slice(bytes_slice);
                        data[data_index] = self.[<$data_type _from_bytes>](conversion_buffer)
                    }
                }
            }
            pub fn [<$data_type _array_to_bytes>](self, data: &[$data_type], bytes: &mut [u8]) {
                assert_eq!(bytes.len(), data.len() * size_of::<$data_type>());
                if DataEndianness::host_endianness() == self {
                    // If endianness is the same between the host and the target, we can just transmute bytes
                    bytes.copy_from_slice(unsafe { &*slice_from_raw_parts(data.as_ptr() as *const u8, data.len() * size_of::<$data_type>()) })
                } else {
                    // Endianness flip is necessary
                    for data_index in 0..data.len() {
                        let start_index = data_index * size_of::<$data_type>();
                        let bytes_slice = &mut bytes[start_index..(start_index + size_of::<$data_type>())];
                        bytes_slice.copy_from_slice(&self.[<$data_type _to_bytes>](data[data_index]));
                    }
                }
            }
        }
    };
}
impl DataEndianness {
    pub fn host_endianness() -> DataEndianness {
        if cfg!(target_endian = "big") {
            DataEndianness::BigEndian
        } else {
            DataEndianness::LittleEndian
        }
    }
    impl_endian_aware_type!(u16);
    impl_endian_aware_type!(u32);
    impl_endian_aware_type!(u64);
    impl_endian_aware_type!(i16);
    impl_endian_aware_type!(i32);
    impl_endian_aware_type!(i64);
    impl_endian_aware_type!(f32);
    impl_endian_aware_type!(f64);
}

macro_rules! impl_memory_access {
    ($data_type: ident) => {
        paste! {
            fn [<read_ $data_type>](&self, address: u64) -> anyhow::Result<$data_type> {
                let endianness = self.data_endianness()?;
                let mut buffer: [u8; size_of::<$data_type>()] = [0; size_of::<$data_type>()];
                self.read_chunk(address, &mut buffer)?;
                Ok(endianness.[<$data_type _from_bytes>](buffer))
            }
            fn [<read_ $data_type _array>](&self, address: u64, buffer: &mut [$data_type]) -> anyhow::Result<()> {
                let endianness = self.data_endianness()?;
                let mut byte_buffer: Box<[u8]> = vec![0; buffer.len() * size_of::<$data_type>()].into_boxed_slice();
                self.read_chunk(address, byte_buffer.deref_mut())?;
                endianness.[<$data_type _array_from_bytes>](&*byte_buffer, buffer);
                Ok({})
            }
            fn [<write_ $data_type>](&self, address: u64, value: $data_type) -> anyhow::Result<()> {
                let endianness = self.data_endianness()?;
                let buffer: [u8; size_of::<$data_type>()] = endianness.[<$data_type _to_bytes>](value);
                self.write_chunk(address, &buffer)
            }
            fn [<write_ $data_type _array>](&self, address: u64, buffer: &[$data_type]) -> anyhow::Result<()> {
                let endianness = self.data_endianness()?;
                let mut byte_buffer: Box<[u8]> = vec![0; buffer.len() * size_of::<$data_type>()].into_boxed_slice();
                endianness.[<$data_type _array_to_bytes>](buffer, byte_buffer.deref_mut());
                self.write_chunk(address, byte_buffer.deref())
            }
        }
    }
}

/// Interface for reading and writing memory at arbitrary addresses. Address in this context can refer to either relative or absolute address located within this process or another process address space
pub trait Memory {
    /// Returns the address width in bytes for the memory backend. Address width determines the size of the pointer type
    fn address_width(&self) -> anyhow::Result<usize>;
    /// Returns the endianness of this memory backend
    fn data_endianness(&self) -> anyhow::Result<DataEndianness>;

    /// Returns the target architecture for the backend of this memory. This is optional to implement and is just a hint
    fn target_arch(&self) -> anyhow::Result<Option<TargetArchitecture>> { Ok(None) }
    /// Returns the target architecture for the backend of this memory. This is optional to implement and is just a hint
    fn target_os(&self) -> anyhow::Result<Option<TargetOperatingSystem>> { Ok(None) }

    impl_memory_access!(u16);
    impl_memory_access!(u32);
    impl_memory_access!(u64);
    impl_memory_access!(i16);
    impl_memory_access!(i32);
    impl_memory_access!(i64);
    impl_memory_access!(f32);
    impl_memory_access!(f64);

    fn read_u8(&self, address: u64) -> anyhow::Result<u8> {
        let mut buffer: [u8; 1] = [0; 1];
        self.read_chunk(address, &mut buffer)?;
        Ok(buffer[0])
    }
    fn read_u8_array(&self, address: u64, buffer: &mut [u8]) -> anyhow::Result<()> {
        self.read_chunk(address, buffer)
    }
    fn read_i8(&self, address: u64) -> anyhow::Result<i8> {
        let mut buffer: [u8; 1] = [0; 1];
        self.read_chunk(address, &mut buffer)?;
        Ok(buffer[0] as i8)
    }
    fn read_i8_array(&self, address: u64, buffer: &mut [i8]) -> anyhow::Result<()> {
        self.read_chunk(address, unsafe { &mut *slice_from_raw_parts_mut(buffer.as_ptr() as *mut u8, buffer.len()) })
    }
    fn read_raw_ptr(&self, address: u64) -> anyhow::Result<u64> {
        match self.address_width()? {
            8 => Ok(self.read_u64(address)?),
            4 => Ok(self.read_u32(address)? as u64),
            _ => Err(anyhow!("Unsupported address width"))
        }
    }
    fn read_raw_ptr_array(&self, address: u64, buffer: &mut [u64]) -> anyhow::Result<()> {
        match self.address_width()? {
            8 => Ok(self.read_u64_array(address, buffer)?),
            4 => {
                let mut raw_address_buffer: Box<[u32]> = vec![0; buffer.len()].into_boxed_slice();
                self.read_u32_array(address, raw_address_buffer.deref_mut())?;
                for pointer_index in 0..buffer.len() {
                    buffer[pointer_index] = raw_address_buffer[pointer_index] as u64;
                }
                Ok({})
            },
            _ => Err(anyhow!("Unsupported address width"))
        }
    }
    fn read_chunk(&self, address: u64, buffer: &mut [u8]) -> anyhow::Result<()>;

    fn write_u8(&self, address: u64, value: u8) -> anyhow::Result<()> {
        let buffer: [u8; 1] = [value];
        self.write_chunk(address, &buffer)
    }
    fn write_u8_array(&self, address: u64, buffer: &[u8]) -> anyhow::Result<()> {
        self.write_chunk(address, buffer)
    }
    fn write_i8(&self, address: u64, value: i8) -> anyhow::Result<()> {
        let buffer: [u8; 1] = [value as u8];
        self.write_chunk(address, &buffer)
    }
    fn write_i8_array(&self, address: u64, buffer: &[i8]) -> anyhow::Result<()> {
        self.write_chunk(address, unsafe { &*slice_from_raw_parts(buffer.as_ptr() as *const u8, buffer.len()) })
    }
    fn write_raw_ptr(&self, address: u64, value: u64) -> anyhow::Result<()> {
        match self.address_width()? {
            8 => self.write_u64(address, value),
            4 => self.write_u32(address, value as u32),
            _ => Err(anyhow!("Unsupported address width"))
        }
    }
    fn write_raw_ptr_array(&self, address: u64, buffer: &[u64]) -> anyhow::Result<()> {
        match self.address_width()? {
            8 => self.write_u64_array(address, buffer),
            4 => {
                let mut raw_address_buffer: Box<[u32]> = vec![0; buffer.len()].into_boxed_slice();
                for pointer_index in 0..buffer.len() {
                    raw_address_buffer[pointer_index] = buffer[pointer_index] as u32;
                }
                self.write_u32_array(address, raw_address_buffer.deref())
            },
            _ => Err(anyhow!("Unsupported address width"))
        }
    }
    fn write_chunk(&self, address: u64, buffer: &[u8]) -> anyhow::Result<()>;
}

/// Opaque pointer represents a pointer to memory at specific address
pub struct OpaquePtr<M: Memory> {
    pub memory: Arc<M>,
    pub address: u64,
}
impl<M: Memory> Clone for OpaquePtr<M> {
    fn clone(&self) -> Self {
        Self {
            memory: self.memory.clone(),
            address: self.address,
        }
    }
}
impl<M: Memory> PartialEq for OpaquePtr<M> {
    fn eq(&self, other: &Self) -> bool {
        self.address == other.address && Arc::ptr_eq(&self.memory, &other.memory)
    }
}
impl<M: Memory> Eq for OpaquePtr<M> {}
impl<M: Memory> PartialOrd for OpaquePtr<M> {
    fn partial_cmp(&self, other: &Self) -> Option<Ordering> {
        self.address.partial_cmp(&other.address)
    }
}
impl<M: Memory> Ord for OpaquePtr<M> {
    fn cmp(&self, other: &Self) -> Ordering {
        self.address.cmp(&other.address)
    }
}
impl<M: Memory> Hash for OpaquePtr<M> {
    fn hash<H: Hasher>(&self, state: &mut H) {
        self.address.hash(state)
    }
}
impl<M: Memory> Add<i64> for OpaquePtr<M> {
    type Output = Self;
    fn add(self, rhs: i64) -> Self::Output {
        Self{memory: self.memory, address: self.address.checked_add_signed(rhs).unwrap()}
    }
}
impl<M: Memory> Add<u64> for OpaquePtr<M> {
    type Output = Self;
    fn add(self, rhs: u64) -> Self::Output {
        Self{memory: self.memory, address: self.address.checked_add(rhs).unwrap()}
    }
}
impl<M: Memory> Add<usize> for OpaquePtr<M> {
    type Output = Self;
    fn add(self, rhs: usize) -> Self::Output {
        Self{memory: self.memory, address: self.address.checked_add(rhs as u64).unwrap()}
    }
}
impl<M: Memory> Sub<u64> for OpaquePtr<M> {
    type Output = Self;
    fn sub(self, rhs: u64) -> Self::Output {
        Self{memory: self.memory, address: self.address.checked_sub(rhs).unwrap()}
    }
}
impl<M: Memory> Sub<usize> for OpaquePtr<M> {
    type Output = Self;
    fn sub(self, rhs: usize) -> Self::Output {
        Self{memory: self.memory, address: self.address.checked_sub(rhs as u64).unwrap()}
    }
}
<<<<<<< HEAD
impl OpaquePtr<'_> {
    /// Returns true if this pointer points to zero address, e.g. is a nullptr
    pub fn is_nullptr(&self) -> bool {
        self.address == 0
    }
=======
impl<M: Memory> OpaquePtr<M> {
>>>>>>> a8a9ad4f
    /// Reads data of various sizes from the memory location pointed to by this pointer
    pub fn read_u8(&self) -> anyhow::Result<u8> { self.memory.read_u8(self.address) }
    pub fn read_u8_array(&self, buffer: &mut [u8]) -> anyhow::Result<()> { self.memory.read_u8_array(self.address, buffer) }
    pub fn read_u16(&self) -> anyhow::Result<u16> { self.memory.read_u16(self.address) }
    pub fn read_u16_array(&self, buffer: &mut [u16]) -> anyhow::Result<()> { self.memory.read_u16_array(self.address, buffer) }
    pub fn read_u32(&self) -> anyhow::Result<u32> { self.memory.read_u32(self.address) }
    pub fn read_u32_array(&self, buffer: &mut [u32]) -> anyhow::Result<()> { self.memory.read_u32_array(self.address, buffer) }
    pub fn read_u64(&self) -> anyhow::Result<u64> { self.memory.read_u64(self.address) }
    pub fn read_u64_array(&self, buffer: &mut [u64]) -> anyhow::Result<()> { self.memory.read_u64_array(self.address, buffer) }
    pub fn read_i8(&self) -> anyhow::Result<i8> { self.memory.read_i8(self.address) }
    pub fn read_i8_array(&self, buffer: &mut [i8]) -> anyhow::Result<()> { self.memory.read_i8_array(self.address, buffer) }
    pub fn read_i16(&self) -> anyhow::Result<i16> { self.memory.read_i16(self.address) }
    pub fn read_i16_array(&self, buffer: &mut [i16]) -> anyhow::Result<()> { self.memory.read_i16_array(self.address, buffer) }
    pub fn read_i32(&self) -> anyhow::Result<i32> { self.memory.read_i32(self.address) }
    pub fn read_i32_array(&self, buffer: &mut [i32]) -> anyhow::Result<()> { self.memory.read_i32_array(self.address, buffer) }
    pub fn read_i64(&self) -> anyhow::Result<i64> { self.memory.read_i64(self.address) }
    pub fn read_i64_array(&self, buffer: &mut [i64]) -> anyhow::Result<()> { self.memory.read_i64_array(self.address, buffer) }
    pub fn read_f32(&self) -> anyhow::Result<f32> { self.memory.read_f32(self.address) }
    pub fn read_f32_array(&self, buffer: &mut [f32]) -> anyhow::Result<()> { self.memory.read_f32_array(self.address, buffer) }
    pub fn read_f64(&self) -> anyhow::Result<f64> { self.memory.read_f64(self.address) }
    pub fn read_f64_array(&self, buffer: &mut [f64]) -> anyhow::Result<()> { self.memory.read_f64_array(self.address, buffer) }
    pub fn read_ptr(&self) -> anyhow::Result<Self> { Ok(OpaquePtr{memory: self.memory.clone(), address: self.memory.read_raw_ptr(self.address)?}) }
    pub fn read_ptr_array(&self, len: usize) -> anyhow::Result<Vec<Self>> {
        let mut result: Vec<Self> = Vec::with_capacity(len);
        let mut raw_ptr_buffer: Box<[u64]> = vec![0; len].into_boxed_slice();
        self.memory.read_u64_array(self.address, raw_ptr_buffer.deref_mut())?;
        for pointer_index in 0..len {
            result.push(OpaquePtr{memory: self.memory.clone(), address: raw_ptr_buffer[pointer_index]});
        }
        Ok(result)
    }
    pub fn read_chunk(&self, buffer: &mut [u8]) -> anyhow::Result<()> { self.memory.read_chunk(self.address, buffer) }
    /// Writes data of various sizes to the memory location pointed to by this pointer
    pub fn write_u8(&self, value: u8) -> anyhow::Result<()> { self.memory.write_u8(self.address, value) }
    pub fn write_u8_array(&self, buffer: &[u8]) -> anyhow::Result<()> { self.memory.write_u8_array(self.address, buffer) }
    pub fn write_u16(&self, value: u16) -> anyhow::Result<()> { self.memory.write_u16(self.address, value) }
    pub fn write_u16_array(&self, buffer: &[u16]) -> anyhow::Result<()> { self.memory.write_u16_array(self.address, buffer) }
    pub fn write_u32(&self, value: u32) -> anyhow::Result<()> { self.memory.write_u32(self.address, value) }
    pub fn write_u32_array(&self, buffer: &[u32]) -> anyhow::Result<()> { self.memory.write_u32_array(self.address, buffer) }
    pub fn write_u64(&self, value: u64) -> anyhow::Result<()> { self.memory.write_u64(self.address, value) }
    pub fn write_u64_array(&self, buffer: &[u64]) -> anyhow::Result<()> { self.memory.write_u64_array(self.address, buffer) }
    pub fn write_i8(&self, value: i8) -> anyhow::Result<()> { self.memory.write_i8(self.address, value) }
    pub fn write_i8_array(&self, buffer: &[i8]) -> anyhow::Result<()> { self.memory.write_i8_array(self.address, buffer) }
    pub fn write_i16(&self, value: i16) -> anyhow::Result<()> { self.memory.write_i16(self.address, value) }
    pub fn write_i16_array(&self, buffer: &[i16]) -> anyhow::Result<()> { self.memory.write_i16_array(self.address, buffer) }
    pub fn write_i32(&self, value: i32) -> anyhow::Result<()> { self.memory.write_i32(self.address, value) }
    pub fn write_i32_array(&self, buffer: &[i32]) -> anyhow::Result<()> { self.memory.write_i32_array(self.address, buffer) }
    pub fn write_i64(&self, value: i64) -> anyhow::Result<()> { self.memory.write_i64(self.address, value) }
    pub fn write_i64_array(&self, buffer: &[i64]) -> anyhow::Result<()> { self.memory.write_i64_array(self.address, buffer) }
    pub fn write_f32(&self, value: f32) -> anyhow::Result<()> { self.memory.write_f32(self.address, value) }
    pub fn write_f32_array(&self, buffer: &[f32]) -> anyhow::Result<()> { self.memory.write_f32_array(self.address, buffer) }
    pub fn write_f64(&self, value: f64) -> anyhow::Result<()> { self.memory.write_f64(self.address, value) }
    pub fn write_f64_array(&self, buffer: &[f64]) -> anyhow::Result<()> { self.memory.write_f64_array(self.address, buffer) }
    pub fn write_ptr(&self, value: &Self) -> anyhow::Result<()> { self.memory.write_raw_ptr(self.address, value.address) }
    pub fn write_ptr_array(&self, buffer: &[Self]) -> anyhow::Result<()> {
        let mut raw_ptr_buffer: Box<[u64]> = vec![0; buffer.len()].into_boxed_slice();
        for pointer_index in 0..buffer.len() {
            raw_ptr_buffer[pointer_index] = buffer[pointer_index].address;
        }
        self.memory.write_raw_ptr_array(self.address, raw_ptr_buffer.deref())
    }
    pub fn write_chunk(&self, value: &[u8]) -> anyhow::Result<()> { self.memory.write_chunk(self.address, value) }
}<|MERGE_RESOLUTION|>--- conflicted
+++ resolved
@@ -271,15 +271,11 @@
         Self{memory: self.memory, address: self.address.checked_sub(rhs as u64).unwrap()}
     }
 }
-<<<<<<< HEAD
-impl OpaquePtr<'_> {
+impl<M: Memory> OpaquePtr<M> {
     /// Returns true if this pointer points to zero address, e.g. is a nullptr
     pub fn is_nullptr(&self) -> bool {
         self.address == 0
     }
-=======
-impl<M: Memory> OpaquePtr<M> {
->>>>>>> a8a9ad4f
     /// Reads data of various sizes from the memory location pointed to by this pointer
     pub fn read_u8(&self) -> anyhow::Result<u8> { self.memory.read_u8(self.address) }
     pub fn read_u8_array(&self, buffer: &mut [u8]) -> anyhow::Result<()> { self.memory.read_u8_array(self.address, buffer) }
